--- conflicted
+++ resolved
@@ -1,16 +1,4 @@
 # delayed-routing
 
-<<<<<<< HEAD
-## A routing method based on a computer graphics algorithm
-
-## Usage
-
-You need `go` to run this project.
-
----
-
-## Todo
-=======
 ### Usage
-To run this project, you need `cargo`.
->>>>>>> 100b41f2
+To run this project, you need `cargo`.